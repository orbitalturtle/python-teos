from queue import Queue
from threading import Thread

from common.logger import Logger
from common.tools import compute_locator
from common.exceptions import BasicException
from common.exceptions import EncryptionError
from common.cryptographer import Cryptographer, hash_160
from common.exceptions import InvalidParameter, SignatureError

from teos import LOG_PREFIX
from teos.cleaner import Cleaner
from teos.extended_appointment import ExtendedAppointment

logger = Logger(actor="Watcher", log_name_prefix=LOG_PREFIX)


class AppointmentLimitReached(BasicException):
    """Raised when the tower maximum appointment count has been reached"""


class Watcher:
    """
    The :class:`Watcher` is in charge of watching for channel breaches for the appointments accepted by the tower.

    The :class:`Watcher` keeps track of the accepted appointments in ``appointments`` and, for new received blocks,
    checks if any breach has happened by comparing the txids with the appointment locators. If a breach is seen, the
    ``encrypted_blob`` of the corresponding appointment is decrypted and the data is passed to the
    :obj:`Responder <teos.responder.Responder>`.

    If an appointment reaches its end with no breach, the data is simply deleted.

    The :class:`Watcher` receives information about new received blocks via the ``block_queue`` that is populated by the
    :obj:`ChainMonitor <teos.chain_monitor.ChainMonitor>`.

    Args:
        db_manager (:obj:`AppointmentsDBM <teos.appointments_dbm.AppointmentsDBM>`): a ``AppointmentsDBM`` instance
            to interact with the database.
        block_processor (:obj:`BlockProcessor <teos.block_processor.BlockProcessor>`): a ``BlockProcessor`` instance to
            get block from bitcoind.
        responder (:obj:`Responder <teos.responder.Responder>`): a ``Responder`` instance.
        sk_der (:obj:`bytes`): a DER encoded private key used to sign appointment receipts (signaling acceptance).
        max_appointments (:obj:`int`): the maximum amount of appointments accepted by the ``Watcher`` at the same time.

    Attributes:
        appointments (:obj:`dict`): a dictionary containing a summary of the appointments (:obj:`ExtendedAppointment
            <teos.extended_appointment.ExtendedAppointment>` instances) accepted by the tower (``locator`` and
            ``user_id``). It's populated trough ``add_appointment``.
        locator_uuid_map (:obj:`dict`): a ``locator:uuid`` map used to allow the :obj:`Watcher` to deal with several
            appointments with the same ``locator``.
        block_queue (:obj:`Queue`): A queue used by the :obj:`Watcher` to receive block hashes from ``bitcoind``. It is
        populated by the :obj:`ChainMonitor <teos.chain_monitor.ChainMonitor>`.
        db_manager (:obj:`AppointmentsDBM <teos.appointments_dbm.AppointmentsDBM>`): a ``AppointmentsDBM`` instance
            to interact with the database.
        gatekeeper (:obj:`Gatekeeper <teos.gatekeeper.Gatekeeper>`): a `Gatekeeper` instance in charge to control the
            user access and subscription expiry.
        block_processor (:obj:`BlockProcessor <teos.block_processor.BlockProcessor>`): a ``BlockProcessor`` instance to
            get block from bitcoind.
        responder (:obj:`Responder <teos.responder.Responder>`): a ``Responder`` instance.
<<<<<<< HEAD
        max_appointments (:obj:`int`): the maximum ammount of appointments accepted by the ``Watcher`` at the same time.
        expiry_delta (:obj:`int`): the additional time the ``Watcher`` will keep an expired appointment around.
        signing_key (:mod:`PrivateKey`): a private key used to sign accepted appointments.
=======
        signing_key (:mod:`PrivateKey`): a private key used to sign accepted appointments.
        max_appointments (:obj:`int`): the maximum amount of appointments accepted by the ``Watcher`` at the same time.
>>>>>>> 4af32a11
        last_known_block (:obj:`str`): the last block known by the ``Watcher``.

    Raises:
        :obj:`InvalidKey <common.exceptions.InvalidKey>`: if teos sk cannot be loaded.

    """

    def __init__(self, db_manager, gatekeeper, block_processor, responder, sk_der, max_appointments):
        self.appointments = dict()
        self.locator_uuid_map = dict()
        self.block_queue = Queue()
        self.db_manager = db_manager
        self.gatekeeper = gatekeeper
        self.block_processor = block_processor
        self.responder = responder
        self.max_appointments = max_appointments
        self.signing_key = Cryptographer.load_private_key_der(sk_der)
<<<<<<< HEAD
        self.last_known_block = db_manager.load_last_block_hash_responder()
=======
        self.last_known_block = db_manager.load_last_block_hash_watcher()
>>>>>>> 4af32a11

    def awake(self):
        """Starts a new thread to monitor the blockchain for channel breaches"""

        watcher_thread = Thread(target=self.do_watch, daemon=True)
        watcher_thread.start()

        return watcher_thread

    def add_appointment(self, appointment, signature):
        """
        Adds a new appointment to the ``appointments`` dictionary if ``max_appointments`` has not been reached.

        ``add_appointment`` is the entry point of the ``Watcher``. Upon receiving a new appointment it will start
        monitoring the blockchain (``do_watch``) until ``appointments`` is empty.

        Once a breach is seen on the blockchain, the :obj:`Watcher` will decrypt the corresponding ``encrypted_blob``
        and pass the information to the :obj:`Responder <teos.responder.Responder>`.

        The tower may store multiple appointments with the same ``locator`` to avoid DoS attacks based on data
        rewriting. `locators`` should be derived from the ``dispute_txid``, but that task is performed by the user, and
        the tower has no way of verifying whether or not they have been properly derived. Therefore, appointments are
        identified by ``uuid`` and stored in ``appointments`` and ``locator_uuid_map``.

        Args:
            appointment (:obj:`ExtendedAppointment <teos.extended_appointment.ExtendedAppointment>`): the appointment to
                be added to the :obj:`Watcher`.
            signature (:obj:`str`): the user's appointment signature (hex-encoded).

        Returns:
            :obj:`dict`: The tower response as a dict, containing: locator, signature, available_slots and
            subscription_expiry.

        Raises:
            :obj:`AppointmentLimitReached`: If the tower cannot hold more appointments (cap reached).
            :obj:`AuthenticationFailure <teos.gatekeeper.AuthenticationFailure>`: If the user cannot be authenticated.
            :obj:`NotEnoughSlots <teos.gatekeeper.NotEnoughSlots>`: If the user does not have enough available slots,
            so the appointment is rejected.
        """

        if len(self.appointments) >= self.max_appointments:
            message = "Maximum appointments reached, appointment rejected"
            logger.info(message, locator=appointment.locator)
            raise AppointmentLimitReached(message)

        user_id = self.gatekeeper.authenticate_user(appointment.serialize(), signature)
        # The user_id needs to be added to the ExtendedAppointment once the former has been authenticated
        appointment.user_id = user_id

        # The uuids are generated as the RIPMED160(locator||user_pubkey).
        # If an appointment is requested by the user the uuid can be recomputed and queried straightaway (no maps).
        uuid = hash_160("{}{}".format(appointment.locator, user_id))

        # Add the appointment to the Gatekeeper
        available_slots = self.gatekeeper.add_update_appointment(user_id, uuid, appointment)
        self.appointments[uuid] = appointment.get_summary()

        if appointment.locator in self.locator_uuid_map:
            # If the uuid is already in the map it means this is an update.
            if uuid not in self.locator_uuid_map[appointment.locator]:
                self.locator_uuid_map[appointment.locator].append(uuid)
        else:
            # Otherwise two users have sent an appointment with the same locator, so we need to store both.
            self.locator_uuid_map[appointment.locator] = [uuid]

        self.db_manager.store_watcher_appointment(uuid, appointment.to_dict())
        self.db_manager.create_append_locator_map(appointment.locator, uuid)

        try:
            signature = Cryptographer.sign(appointment.serialize(), self.signing_key)

        except (InvalidParameter, SignatureError):
            # This should never happen since data is sanitized, just in case to avoid a crash
            logger.error("Data couldn't be signed", appointment=appointment.to_dict())
            signature = None

        logger.info("New appointment accepted", locator=appointment.locator)

        return {
            "locator": appointment.locator,
            "signature": signature,
            "available_slots": available_slots,
            "subscription_expiry": self.gatekeeper.registered_users[user_id].subscription_expiry,
        }

    def do_watch(self):
        """
        Monitors the blockchain for channel breaches.

        This is the main method of the :obj:`Watcher` and the one in charge to pass appointments to the
        :obj:`Responder <teos.responder.Responder>` upon detecting a breach.
        """

        # Distinguish fresh bootstraps from bootstraps from db
        if self.last_known_block is None:
            self.last_known_block = self.block_processor.get_best_block_hash()
            self.db_manager.store_last_block_hash_watcher(self.last_known_block)

        while True:
            block_hash = self.block_queue.get()
            block = self.block_processor.get_block(block_hash)
            logger.info("New block received", block_hash=block_hash, prev_block_hash=block.get("previousblockhash"))

            if len(self.appointments) > 0 and block is not None:
                txids = block.get("tx")

                expired_appointments = self.gatekeeper.get_expired_appointments(block["height"])
                # Make sure we only try to delete what is on the Watcher (some appointments may have been triggered)
                expired_appointments = list(set(expired_appointments).intersection(self.appointments.keys()))

                # Keep track of the expired appointments before deleting them from memory
                appointments_to_delete_gatekeeper = {
                    uuid: self.appointments[uuid].get("user_id") for uuid in expired_appointments
                }

                Cleaner.delete_expired_appointments(
                    expired_appointments, self.appointments, self.locator_uuid_map, self.db_manager
                )

                valid_breaches, invalid_breaches = self.filter_breaches(self.get_breaches(txids))

                triggered_flags = []
                appointments_to_delete = []

                for uuid, breach in valid_breaches.items():
                    logger.info(
                        "Notifying responder and deleting appointment",
                        penalty_txid=breach["penalty_txid"],
                        locator=breach["locator"],
                        uuid=uuid,
                    )

                    receipt = self.responder.handle_breach(
                        uuid,
                        breach["locator"],
                        breach["dispute_txid"],
                        breach["penalty_txid"],
                        breach["penalty_rawtx"],
                        self.appointments[uuid].get("user_id"),
                        block_hash,
                    )

                    # FIXME: Only necessary because of the triggered appointment approach. Fix if it changes.

                    if receipt.delivered:
                        Cleaner.delete_appointment_from_memory(uuid, self.appointments, self.locator_uuid_map)
                        triggered_flags.append(uuid)
                    else:
                        appointments_to_delete.append(uuid)

                # Appointments are only flagged as triggered if they are delivered, otherwise they are just deleted.
                appointments_to_delete.extend(invalid_breaches)
                self.db_manager.batch_create_triggered_appointment_flag(triggered_flags)

                # Update the dictionary with the completed appointments
                appointments_to_delete_gatekeeper.update(
                    {uuid: self.appointments[uuid].get("user_id") for uuid in appointments_to_delete}
                )

                Cleaner.delete_completed_appointments(
                    appointments_to_delete, self.appointments, self.locator_uuid_map, self.db_manager
                )

                # Remove expired and completed appointments from the Gatekeeper
                Cleaner.delete_gatekeeper_appointments(self.gatekeeper, appointments_to_delete_gatekeeper)

                if len(self.appointments) != 0:
                    logger.info("No more pending appointments")

            # Register the last processed block for the watcher
            self.db_manager.store_last_block_hash_watcher(block_hash)
            self.last_known_block = block.get("hash")
            self.block_queue.task_done()

    def get_breaches(self, txids):
        """
        Gets a list of channel breaches given the list of transaction ids.

        Args:
            txids (:obj:`list`): the list of transaction ids included in the last received block.

        Returns:
            :obj:`dict`: A dictionary (``locator:txid``) with all the breaches found. An empty dictionary if none are
            found.
        """

        potential_locators = {compute_locator(txid): txid for txid in txids}

        # Check is any of the tx_ids in the received block is an actual match
        intersection = set(self.locator_uuid_map.keys()).intersection(potential_locators.keys())
        breaches = {locator: potential_locators[locator] for locator in intersection}

        if len(breaches) > 0:
            logger.info("List of breaches", breaches=breaches)

        else:
            logger.info("No breaches found")

        return breaches

    def filter_breaches(self, breaches):
        """
        Filters the valid from the invalid channel breaches.

        The :obj:`Watcher` cannot if a given ``encrypted_blob`` contains a valid transaction until a breach if seen.
        Blobs that contain arbitrary data are dropped and not sent to the :obj:`Responder <teos.responder.Responder>`.

        Args:
            breaches (:obj:`dict`): a dictionary containing channel breaches (``locator:txid``).

        Returns:
            :obj:`dict`: A dictionary containing all the breaches flagged either as valid or invalid.
            The structure is as follows:

            ``{locator, dispute_txid, penalty_txid, penalty_rawtx, valid_breach}``
        """

        valid_breaches = {}
        invalid_breaches = []

        # A cache of the already decrypted blobs so replicate decryption can be avoided
        decrypted_blobs = {}

        for locator, dispute_txid in breaches.items():
            for uuid in self.locator_uuid_map[locator]:
                appointment = ExtendedAppointment.from_dict(self.db_manager.load_watcher_appointment(uuid))

                if appointment.encrypted_blob in decrypted_blobs:
                    penalty_tx, penalty_rawtx = decrypted_blobs[appointment.encrypted_blob]

                else:
                    try:
                        penalty_rawtx = Cryptographer.decrypt(appointment.encrypted_blob, dispute_txid)

                    except EncryptionError:
                        penalty_rawtx = None

                    penalty_tx = self.block_processor.decode_raw_transaction(penalty_rawtx)
                    decrypted_blobs[appointment.encrypted_blob] = (penalty_tx, penalty_rawtx)

                if penalty_tx is not None:
                    valid_breaches[uuid] = {
                        "locator": locator,
                        "dispute_txid": dispute_txid,
                        "penalty_txid": penalty_tx.get("txid"),
                        "penalty_rawtx": penalty_rawtx,
                    }

                    logger.info(
                        "Breach found for locator", locator=locator, uuid=uuid, penalty_txid=penalty_tx.get("txid")
                    )

                else:
                    invalid_breaches.append(uuid)

        return valid_breaches, invalid_breaches<|MERGE_RESOLUTION|>--- conflicted
+++ resolved
@@ -57,14 +57,8 @@
         block_processor (:obj:`BlockProcessor <teos.block_processor.BlockProcessor>`): a ``BlockProcessor`` instance to
             get block from bitcoind.
         responder (:obj:`Responder <teos.responder.Responder>`): a ``Responder`` instance.
-<<<<<<< HEAD
-        max_appointments (:obj:`int`): the maximum ammount of appointments accepted by the ``Watcher`` at the same time.
-        expiry_delta (:obj:`int`): the additional time the ``Watcher`` will keep an expired appointment around.
-        signing_key (:mod:`PrivateKey`): a private key used to sign accepted appointments.
-=======
         signing_key (:mod:`PrivateKey`): a private key used to sign accepted appointments.
         max_appointments (:obj:`int`): the maximum amount of appointments accepted by the ``Watcher`` at the same time.
->>>>>>> 4af32a11
         last_known_block (:obj:`str`): the last block known by the ``Watcher``.
 
     Raises:
@@ -82,11 +76,7 @@
         self.responder = responder
         self.max_appointments = max_appointments
         self.signing_key = Cryptographer.load_private_key_der(sk_der)
-<<<<<<< HEAD
-        self.last_known_block = db_manager.load_last_block_hash_responder()
-=======
         self.last_known_block = db_manager.load_last_block_hash_watcher()
->>>>>>> 4af32a11
 
     def awake(self):
         """Starts a new thread to monitor the blockchain for channel breaches"""
